"""
Data processing utilities for PyEuropePMC RDF conversion.

This module provides functions for processing different data sources
into entity data format for RDF conversion.
"""

from typing import Any

from pyeuropepmc.models import (
    AuthorEntity,
    FigureEntity,
    GrantEntity,
    InstitutionEntity,
    JournalEntity,
    PaperEntity,
    ReferenceEntity,
    SectionEntity,
    TableEntity,
)
from pyeuropepmc.models.section import SectionEntity
from pyeuropepmc.models.table import TableEntity


def _convert_search_author_to_entity(author_dict: dict[str, Any]) -> AuthorEntity:
    """Convert a search result author dictionary to an AuthorEntity."""
    from pyeuropepmc.processing.search_parser import EuropePMCParser

    # Extract affiliation text from the nested structure
    affiliation_text = None
    institutions = []
    affiliation_details = author_dict.get("authorAffiliationDetailsList", {})
    if isinstance(affiliation_details, dict):
        affiliations = affiliation_details.get("authorAffiliation", [])
        if isinstance(affiliations, list) and affiliations:
            # Parse each affiliation into InstitutionEntity objects
            for aff in affiliations:
                affiliation_str = aff.get("affiliation")
                if affiliation_str:
                    institution_entity = EuropePMCParser.parse_affiliation_string(affiliation_str)
                    if institution_entity.display_name:  # Only add if we have a valid institution
                        institutions.append(institution_entity)
            # Use the first affiliation as the primary affiliation text
            if affiliations:
                affiliation_text = affiliations[0].get("affiliation")

    # Extract ORCID if available
    orcid = None
    author_id = author_dict.get("authorId")
    if isinstance(author_id, dict) and author_id.get("type") == "ORCID":
        orcid = author_id.get("value")

    return AuthorEntity(
        full_name=author_dict.get("fullName", ""),
        first_name=author_dict.get("firstName"),
        last_name=author_dict.get("lastName"),
        initials=author_dict.get("initials"),
        affiliation_text=affiliation_text,
        institutions=institutions if institutions else None,
        orcid=orcid,
    )


def _convert_search_author_simple(author_dict: dict[str, Any]) -> AuthorEntity:
    """Convert search author dict to AuthorEntity (simple, no institution parsing)."""
    # Extract ORCID if available
    orcid = None
    author_id = author_dict.get("authorId")
    if isinstance(author_id, dict) and author_id.get("type") == "ORCID":
        orcid = author_id.get("value")

    return AuthorEntity(
        full_name=author_dict.get("fullName", ""),
        first_name=author_dict.get("firstName"),
        last_name=author_dict.get("lastName"),
        initials=author_dict.get("initials"),
        affiliation_text=None,  # Skip affiliation parsing for search results
        institutions=None,  # Skip institution parsing for search results
        orcid=orcid,
    )


def _parse_author_string_to_authors(author_string: str) -> list[str]:
    """Parse an authorString into individual author names."""
    if not author_string:
        return []

    # Split by common separators: commas, semicolons, "and"
    # Handle patterns like "Smith J, Johnson A, Brown K" or "Smith J; Johnson A; Brown K"
    authors = []
    import re

    # Replace "and" with comma for consistent splitting
    cleaned = re.sub(r"\s+and\s+", ", ", author_string, flags=re.IGNORECASE)

    # Split by commas or semicolons
    parts = re.split(r"[;,]", cleaned)

    for part in parts:
        part = part.strip()
        if part:
            # Clean up extra whitespace and remove trailing periods
            part = re.sub(r"\s+", " ", part).strip(".").strip()
            if part:
                authors.append(part)

    return authors


def _extract_mesh_terms(result: dict[str, Any]) -> list[str]:
    """
    Extract MeSH terms from search result (simple string list for backward compatibility).

    For structured MeSH parsing with qualifiers, use _extract_mesh_headings instead.
    """
    mesh_terms = []
    mesh_heading_list = result.get("meshHeadingList", {}).get("meshHeading", [])
    for mesh_heading in mesh_heading_list:
        descriptor_name = mesh_heading.get("descriptorName")
        if descriptor_name:
            mesh_terms.append(descriptor_name)
    return mesh_terms


def _extract_mesh_headings(result: dict[str, Any]) -> list[Any]:
    """
    Extract structured MeSH headings with qualifiers from search result.

    Parameters
    ----------
    result : dict
        Search result dictionary from Europe PMC API

    Returns
    -------
    list[MeSHHeadingEntity]
        List of structured MeSH heading entities with qualifiers
    """
    from pyeuropepmc.models.mesh import MeSHHeadingEntity

    mesh_headings = []
    mesh_heading_list = result.get("meshHeadingList", {}).get("meshHeading", [])

    if isinstance(mesh_heading_list, list):
        for mesh_data in mesh_heading_list:
            try:
                heading = MeSHHeadingEntity.from_dict(mesh_data)
                mesh_headings.append(heading)
            except (KeyError, ValueError):
                # Silently skip malformed headings
                pass

    return mesh_headings


def _extract_authors_from_search_result(result: dict[str, Any]) -> list[AuthorEntity]:
    """Extract and convert authors from search result."""
    author_entities = []
    author_list = result.get("authorList") or result.get("authors", [])

    if isinstance(author_list, dict) and "author" in author_list:
        authors = author_list["author"]
    elif isinstance(author_list, list):
        authors = author_list
    else:
        authors = []

    # If no structured author data, try to parse authorString
    if not authors and result.get("authorString"):
        authors = _parse_author_string_to_authors(result["authorString"])

    for author_dict in authors:
        if isinstance(author_dict, dict):
            author_entity = _convert_search_author_simple(author_dict)
            author_entities.append(author_entity)
        elif isinstance(author_dict, str):
            author_entity = AuthorEntity(full_name=author_dict.strip())
            author_entities.append(author_entity)

    return author_entities


def _create_paper_entity_from_search_result(
    result: dict[str, Any],
    journal_entity: JournalEntity | None,
    author_entities: list[AuthorEntity],
    mesh_terms: list[str],
) -> PaperEntity:
    """Create PaperEntity from search result data."""
    return PaperEntity(
        doi=result.get("doi"),
        pmcid=result.get("pmcid"),
        pmid=result.get("pmid"),
        title=result.get("title"),
        abstract=result.get("abstractText"),
        journal=journal_entity,
        publication_year=result.get("pubYear"),
        authors=[],  # AuthorEntity objects go in related_entities
        keywords=result.get("keywordList", []),
        mesh_terms=mesh_terms,
    )


def _process_single_search_result(result: dict[str, Any]) -> list[dict[str, Any]]:
    """Process a single search result into entities_data format."""
    entities_data = []

    # Create JournalEntity if journal information is available
    journal_entity = None
    journal_title = result.get("journalTitle")
    if journal_title:
        journal_entity = JournalEntity(title=journal_title)

    # Extract MeSH terms and authors
    mesh_terms = _extract_mesh_terms(result)
    author_entities = _extract_authors_from_search_result(result)

    # Create paper entity
    paper_entity = _create_paper_entity_from_search_result(
        result, journal_entity, author_entities, mesh_terms
    )

    # Add the paper entity
    entities_data.append(
        {
            "entity": paper_entity,
            "related_entities": {
                "authors": author_entities,
                "institutions": [],  # Simplified for search results
            },
        }
    )

    # Add each author entity as a separate main entity
    for author_entity in author_entities:
        entities_data.append(
            {
                "entity": author_entity,
                "related_entities": {
                    "institutions": author_entity.institutions or [],
                },
            }
        )

    return entities_data


def process_search_results(
    search_results: list[dict[str, Any]] | dict[str, Any],
) -> list[dict[str, Any]]:
    """Process search results into entities_data format."""
    entities_data = []

    # Handle both single result and list of results
    results_list = [search_results] if isinstance(search_results, dict) else search_results

    for result in results_list:
        try:
            entities_data.extend(_process_single_search_result(result))
        except Exception as e:
            print(f"Error processing search result: {e}")
            continue

    return entities_data


def process_xml_data(
    xml_data: dict[str, Any], include_content: bool = True
) -> list[dict[str, Any]]:
    """Process XML data into entities_data format."""
    return _extract_entities_from_xml(xml_data, include_content)


def process_enrichment_data(enrichment_data: dict[str, Any]) -> list[dict[str, Any]]:
    """Process enrichment data into entities_data format."""
    return _extract_entities_from_enrichment(enrichment_data)


def _create_journal_entity(journal_info: dict[str, Any] | str) -> JournalEntity | None:
    """Create a JournalEntity from journal information."""
    if isinstance(journal_info, dict):
        # Look for title in multiple possible keys
        title = (
            journal_info.get("title")
            or journal_info.get("name")
            or journal_info.get("journal_title")
            or ""
        )
        return JournalEntity(
<<<<<<< HEAD
            title=journal_info.get("title") or journal_info.get("name") or "",
=======
            title=title,
>>>>>>> 31ffcbd3
            issn=journal_info.get("issn") or journal_info.get("issn_print"),
            essn=journal_info.get("issn_electronic"),
            medline_abbreviation=journal_info.get("nlm_ta"),
            iso_abbreviation=journal_info.get("iso_abbrev"),
<<<<<<< HEAD
            publisher=journal_info.get("publisher_name") or journal_info.get("publisher"),
            country=journal_info.get("publisher_location"),
            journal_ids=journal_info.get("journal_ids"),
            # Flattened journal identifier fields
            nlm_ta=journal_info.get("nlm_ta"),
            iso_abbrev=journal_info.get("iso_abbrev"),
            publisher_id=journal_info.get("publisher_id"),
=======
            publisher=journal_info.get("publisher"),
            country=journal_info.get("country"),
>>>>>>> 31ffcbd3
        )
    elif isinstance(journal_info, str):
        return JournalEntity(title=journal_info)
    return None


def _create_paper_entity(
    paper_data: dict[str, Any], journal_entity: JournalEntity | None
) -> PaperEntity:
    """Create a PaperEntity from paper data."""
    # Extract identifiers if available
    identifiers = paper_data.get("identifiers", {})

    return PaperEntity(
        doi=paper_data.get("doi") or identifiers.get("doi"),
        pmcid=paper_data.get("pmcid") or identifiers.get("pmcid"),
        pmid=paper_data.get("pmid") or identifiers.get("pmid"),
        title=paper_data.get("title"),
        abstract=paper_data.get("abstract"),
        journal=journal_entity,
        publication_year=paper_data.get("publication_year"),
        authors=paper_data.get("authors", []),
        keywords=paper_data.get("keywords", []),
        mesh_terms=paper_data.get("mesh_terms", []),
        grants=_create_grant_entities(paper_data.get("funding")),
        license=paper_data.get("license"),
        publisher=paper_data.get("publisher", {}).get("name"),
        external_ids=identifiers if identifiers else None,
    )


def _extract_author_full_name(author_item: dict[str, Any]) -> str:
    """Extract full name from author item."""
    return (
        author_item.get("full_name")
        or author_item.get("name")
        or f"{author_item.get('given_names', '')} {author_item.get('surname', '')}".strip()
        or ""
    )


def _resolve_affiliation_text(
    author_item: dict[str, Any], affiliations_lookup: dict[str, str] | None
) -> str | None:
    """Resolve affiliation text from author item and lookup."""
    affiliation_text = author_item.get("affiliation")
    affiliation_refs = author_item.get("affiliation_refs", [])

    if affiliation_text or not affiliation_refs:
        return affiliation_text

    if affiliations_lookup:
        resolved = [
            affiliations_lookup[ref] for ref in affiliation_refs if ref in affiliations_lookup
        ]
        return "; ".join(resolved) if resolved else None

    return ", ".join(affiliation_refs)


def _resolve_author_institutions(
    author_item: dict[str, Any],
    affiliations_id_to_entity: dict[str, InstitutionEntity] | None,
) -> list[InstitutionEntity]:
    """Resolve institution entities for author from affiliation refs."""
    if not affiliations_id_to_entity:
        return []

    affiliation_refs = author_item.get("affiliation_refs", [])
    return [
        affiliations_id_to_entity[ref]
        for ref in affiliation_refs
        if ref in affiliations_id_to_entity
    ]


def _create_author_entities(
    authors_data: list[Any],
    affiliations_lookup: dict[str, str] | None = None,
    affiliations_id_to_entity: dict[str, InstitutionEntity] | None = None,
) -> list[AuthorEntity]:
    """Create AuthorEntity objects from author data."""
    author_entities = []
    for author_item in authors_data:
        try:
            if isinstance(author_item, dict):
                full_name = _extract_author_full_name(author_item)
                affiliation_text = _resolve_affiliation_text(author_item, affiliations_lookup)
                author_institutions = _resolve_author_institutions(
                    author_item, affiliations_id_to_entity
                )

                author_entity = AuthorEntity(
                    full_name=full_name,
                    orcid=author_item.get("orcid"),
                    affiliation_text=affiliation_text,
                    institutions=author_institutions if author_institutions else None,
                )
            elif isinstance(author_item, str):
                author_entity = AuthorEntity(full_name=author_item)
            else:
                continue
            author_entities.append(author_entity)
        except Exception as e:
            print(f"Error creating author entity: {e}")
            continue
    return author_entities


def _create_reference_entities(references_data: list[Any]) -> list[ReferenceEntity]:
    """Create ReferenceEntity objects from reference data."""
    reference_entities = []
    for ref_data in references_data:
        try:
            if isinstance(ref_data, dict):
                year = ref_data.get("year")
                reference_entity = ReferenceEntity(
                    title=ref_data.get("title"),
                    journal=ref_data.get("source"),
                    publication_year=int(year) if year is not None else None,
                    volume=ref_data.get("volume"),
                    pages=ref_data.get("pages"),
                    doi=ref_data.get("doi"),
                    pmid=ref_data.get("pmid"),
                    authors=ref_data.get("authors"),
                )
            else:
                # Skip invalid reference data
                continue
            reference_entities.append(reference_entity)
        except Exception as e:
            print(f"Error creating reference entity: {e}")
            continue
    return reference_entities


def _create_institution_entities(affiliations_data: list[Any]) -> list[InstitutionEntity]:
    """Create InstitutionEntity objects from affiliation data with institution IDs."""
    institution_entities = []
    seen_institutions = set()  # Track by unique identifier to avoid duplicates

    for aff in affiliations_data:
        try:
            if not isinstance(aff, dict):
                continue

            institution_ids = aff.get("institution_ids", {})
            institution_name = aff.get("institution") or aff.get("text", "")

            # Skip if no institution identifiers and no name
            if not institution_ids and not institution_name:
                continue

            # Create unique key for deduplication
            unique_key = (
                institution_ids.get("ROR")
                or institution_ids.get("GRID")
                or institution_ids.get("ISNI")
                or institution_name
            )

            if unique_key in seen_institutions:
                continue
            seen_institutions.add(unique_key)

            # Extract country from affiliation data if available
            country = aff.get("country")
            city = aff.get("city")

            # Create institution entity with identifiers
            institution_entity = InstitutionEntity(
                display_name=institution_name,
                ror_id=institution_ids.get("ROR"),
                grid_id=institution_ids.get("GRID"),
                isni=institution_ids.get("ISNI"),
                country=country,
                city=city,
            )
            institution_entities.append(institution_entity)

        except Exception as e:
            print(f"Error creating institution entity: {e}")
            continue

    return institution_entities


<<<<<<< HEAD
def _create_grant_entities(funding_data: list[dict[str, Any]] | None) -> list[GrantEntity] | None:
    """Create GrantEntity objects from funding data."""
    if not funding_data:
        return None

    grant_entities = []
    for funder in funding_data:
        if isinstance(funder, dict):
            try:
                # Handle recipients list (new format with AuthorEntity objects)
                recipients_list = []
                if "recipients" in funder and isinstance(funder["recipients"], list):
                    from ..models.author import AuthorEntity

                    for recip_data in funder["recipients"]:
                        if isinstance(recip_data, dict):
                            full_name = recip_data.get("full_name")
                            if full_name:
                                recipient_entity = AuthorEntity(
                                    full_name=full_name,
                                    first_name=recip_data.get("given_names"),
                                    last_name=recip_data.get("surname"),
                                )
                                recipients_list.append(recipient_entity)

                grant_entity = GrantEntity(
                    fundref_doi=funder.get("fundref_doi"),
                    award_id=funder.get("award_id"),
                    funding_source=funder.get("funding_source"),
                    recipients=recipients_list if recipients_list else None,
                    # Keep deprecated recipient field for backward compatibility
                    recipient=funder.get("recipient_full") or funder.get("recipient_name"),
                )
                grant_entities.append(grant_entity)
            except Exception as e:
                print(f"Error creating grant entity: {e}")
                continue

    return grant_entities if grant_entities else None


def _create_section_entities(sections_data: list[dict[str, str]]) -> list[SectionEntity]:
    """Create SectionEntity objects from section data."""
    section_entities = []
    for section_data in sections_data:
        try:
            if isinstance(section_data, dict):
                section_entity = SectionEntity(
                    title=section_data.get("title"),
                    content=section_data.get("content"),
                )
                section_entities.append(section_entity)
        except Exception as e:
            print(f"Error creating section entity: {e}")
            continue
    return section_entities


def _create_table_entities(tables_data: list[dict[str, Any]]) -> list[TableEntity]:
    """Create TableEntity objects from table data."""
    table_entities = []
    for table_data in tables_data:
        try:
            if isinstance(table_data, dict):
                table_entity = TableEntity(
                    table_label=table_data.get("label"),
                    caption=table_data.get("caption"),
                    headers=table_data.get("headers", []),
                    # Note: rows would need to be converted to TableRowEntity objects
                    # but for now, we'll skip this as it's complex
                )
                table_entities.append(table_entity)
        except Exception as e:
            print(f"Error creating table entity: {e}")
            continue
    return table_entities


def _create_figure_entities(figures_data: list[dict[str, Any]]) -> list[FigureEntity]:
    """Create FigureEntity objects from figure data."""
    figure_entities = []
    for figure_data in figures_data:
        try:
            if isinstance(figure_data, dict):
                figure_entity = FigureEntity(
                    figure_label=figure_data.get("label"),
                    caption=figure_data.get("caption"),
                )
                figure_entities.append(figure_entity)
        except Exception as e:
            print(f"Error creating figure entity: {e}")
            continue
    return figure_entities
=======
def _create_section_entities(sections_data: list[Any]) -> list[SectionEntity]:
    """Create SectionEntity objects from section data."""
    section_entities = []

    for section_data in sections_data:
        try:
            if isinstance(section_data, dict):
                # Extract section title and content
                title = section_data.get("title") or section_data.get("heading", "")
                content = section_data.get("content") or section_data.get("text", "")

                # Skip sections with no content
                if not content:
                    continue

                section_entity = SectionEntity(
                    title=title,
                    content=content,
                )
                section_entities.append(section_entity)
            elif isinstance(section_data, SectionEntity):
                # Already a SectionEntity
                section_entities.append(section_data)
        except Exception as e:
            print(f"Error creating section entity: {e}")
            continue

    return section_entities


def _create_table_entities(tables_data: list[Any]) -> list[TableEntity]:
    """Create TableEntity objects from table data."""
    table_entities = []

    for table_data in tables_data:
        try:
            if isinstance(table_data, dict):
                # Extract table label and caption
                table_label = table_data.get("label") or table_data.get("table_label")
                caption = table_data.get("caption") or table_data.get("title")

                table_entity = TableEntity(
                    table_label=table_label,
                    caption=caption,
                )
                table_entities.append(table_entity)
            elif isinstance(table_data, TableEntity):
                # Already a TableEntity
                table_entities.append(table_data)
        except Exception as e:
            print(f"Error creating table entity: {e}")
            continue

    return table_entities
>>>>>>> 31ffcbd3


def _extract_entities_from_xml(
    xml_data: dict[str, Any], include_content: bool
) -> list[dict[str, Any]]:
    """Extract entities from parsed XML data."""
    entities_data = []

    if "paper" in xml_data:
        paper_data = xml_data["paper"]

        # Create JournalEntity if journal information is available
        journal_entity = _create_journal_entity(paper_data.get("journal", {}))

        # Create a proper PaperEntity from the XML data
        paper_entity = _create_paper_entity(paper_data, journal_entity)

        # Convert author dicts/strings to AuthorEntity objects
        # Try multiple possible author keys for flexibility
        authors_data = (
            xml_data.get("authors")
            or xml_data.get("authors_detailed")
            or xml_data.get("authors_simple")
            or []
        )

        # Build affiliations lookup from xml_data if available
        affiliations_lookup = None
        affiliations_id_to_entity: dict[str, InstitutionEntity] = {}
        if xml_data.get("affiliations"):
            affiliations_lookup = {
                aff.get("id"): aff.get("text") or aff.get("institution", "")
                for aff in xml_data.get("affiliations", [])
                if aff.get("id")
            }

            # Create a mapping from affiliation ID to InstitutionEntity
            for aff in xml_data.get("affiliations", []):
                if not isinstance(aff, dict):
                    continue
                aff_id = aff.get("id")
                if not aff_id:
                    continue

                institution_ids = aff.get("institution_ids", {})
                institution_name = aff.get("institution") or aff.get("text", "")

                # Skip if no institution identifiers and no name
                if not institution_ids and not institution_name:
                    continue

                # Create institution entity
                institution_entity = InstitutionEntity(
                    display_name=institution_name,
                    ror_id=institution_ids.get("ROR"),
                    grid_id=institution_ids.get("GRID"),
                    isni=institution_ids.get("ISNI"),
                    country=aff.get("country"),
                    city=aff.get("city"),
                )
                affiliations_id_to_entity[aff_id] = institution_entity

        author_entities = _create_author_entities(
            authors_data, affiliations_lookup, affiliations_id_to_entity
        )

        # Create institution entities from affiliations with IDs
        institution_entities = _create_institution_entities(xml_data.get("affiliations", []))

        # Convert reference dicts to ReferenceEntity objects
        reference_entities = _create_reference_entities(xml_data.get("references", []))

        # Convert section dicts to SectionEntity objects
<<<<<<< HEAD
        section_entities = _create_section_entities(
            xml_data.get("sections", []) if include_content else []
        )

        # Convert table dicts to TableEntity objects
        table_entities = _create_table_entities(
            xml_data.get("tables", []) if include_content else []
        )

        # Convert figure dicts to FigureEntity objects
        figure_entities = _create_figure_entities(
            xml_data.get("figures", []) if include_content else []
=======
        section_entities = (
            _create_section_entities(xml_data.get("sections", [])) if include_content else []
        )

        # Convert table dicts to TableEntity objects
        table_entities = (
            _create_table_entities(xml_data.get("tables", [])) if include_content else []
>>>>>>> 31ffcbd3
        )

        entities_data.append(
            {
                "entity": paper_entity,
                "related_entities": {
                    "authors": author_entities,
                    "institutions": institution_entities,
                    "sections": section_entities,
                    "tables": table_entities,
<<<<<<< HEAD
                    "figures": figure_entities,
=======
                    "figures": xml_data.get("figures", []) if include_content else [],
>>>>>>> 31ffcbd3
                    "references": reference_entities if include_content else [],
                },
            }
        )

    return entities_data


def _determine_enrichment_data_structure(
    enrichment_data: dict[str, Any],
) -> tuple[dict[str, Any] | None, list[Any]]:
    """Determine the structure of enrichment data and extract paper and authors data."""
    # Check for merged data first (preferred)
    merged_data = enrichment_data.get("merged", {})

    # If no merged data, try semantic_scholar
    if not merged_data:
        semantic_scholar = enrichment_data.get("semantic_scholar", {})
        if semantic_scholar:
            merged_data = semantic_scholar

    # Check for direct paper key (for test compatibility)
    paper_data = enrichment_data.get("paper")

    # Determine what type of data we have
    if paper_data:
        # Direct paper structure (test compatibility)
        return paper_data, enrichment_data.get("authors", [])
    elif merged_data and isinstance(merged_data, dict) and "authors" not in merged_data:
        # Merged data is paper data
        return merged_data, merged_data.get("authors", [])
    else:
        return None, []


def _create_enrichment_paper_entity(
    paper_data: dict[str, Any], enrichment_data: dict[str, Any]
) -> PaperEntity:
    """Create a PaperEntity from enrichment data."""
    # Create JournalEntity if journal information is available
    journal_entity = None
    journal_info = paper_data.get("journal") or paper_data.get("biblio", {})
    if isinstance(journal_info, dict):
        journal_entity = JournalEntity(
            title=journal_info.get("name") or "",
            issn=journal_info.get("issn"),
            publisher=journal_info.get("publisher"),
        )
    elif isinstance(journal_info, str):
        journal_entity = JournalEntity(title=journal_info)

    return PaperEntity(
        doi=paper_data.get("doi") or enrichment_data.get("doi"),
        pmcid=paper_data.get("pmcid"),
        pmid=(paper_data.get("pmid") or paper_data.get("external_ids", {}).get("pmid")),
        title=paper_data.get("title"),
        abstract=paper_data.get("abstract"),
        journal=journal_entity,
        publication_year=paper_data.get("year"),
        authors=[],  # Will be populated below
        keywords=paper_data.get("keywords", []),
        mesh_terms=paper_data.get("mesh_terms", []),
        topics=paper_data.get("topics", []),  # OpenAlex topics
    )


def _create_enrichment_author_entities(authors_data: list[Any]) -> list[AuthorEntity]:
    """Create AuthorEntity objects from enrichment author data."""
    author_entities = []
    for author_dict in authors_data:
        try:
            if isinstance(author_dict, dict):
                full_name = author_dict.get("name") or author_dict.get("full_name") or ""
                author_entity = AuthorEntity(
                    full_name=full_name,
                    orcid=author_dict.get("orcid"),
                    affiliation_text=author_dict.get("affiliation"),
                )
            elif isinstance(author_dict, str):
                author_entity = AuthorEntity(
                    full_name=author_dict,
                    orcid=None,
                    affiliation_text=None,
                )
            else:
                continue
            author_entities.append(author_entity)
        except Exception as e:
            print(f"Error creating author entity: {e}")
            continue
    return author_entities


def _extract_entities_from_enrichment(enrichment_data: dict[str, Any]) -> list[dict[str, Any]]:
    """Extract entities from enrichment data."""
    entities_data = []

    # Determine data structure
    actual_paper_data, authors_data = _determine_enrichment_data_structure(enrichment_data)

    # If we have paper data, process it
    if actual_paper_data:
        paper_entity = _create_enrichment_paper_entity(actual_paper_data, enrichment_data)
        author_entities = _create_enrichment_author_entities(authors_data)

        entities_data.append(
            {
                "entity": paper_entity,
                "related_entities": {
                    "authors": author_entities,
                },
            }
        )

    # If enrichment data contains author-level information directly
    elif (
        "authors" in enrichment_data
        and enrichment_data["authors"] is not None
        and not actual_paper_data
    ):
        # Create entities for enriched authors
        for author_data in enrichment_data["authors"]:
            try:
                author_entity = AuthorEntity(
                    full_name=author_data.get("full_name"),
                    orcid=author_data.get("orcid"),
                    affiliation_text=author_data.get("affiliation"),
                )
                entities_data.append(
                    {
                        "entity": author_entity,
                        "related_entities": {},
                    }
                )
            except Exception as e:
                print(f"Error creating author entity from enrichment: {e}")
                continue

    return entities_data<|MERGE_RESOLUTION|>--- conflicted
+++ resolved
@@ -15,8 +15,6 @@
     JournalEntity,
     PaperEntity,
     ReferenceEntity,
-    SectionEntity,
-    TableEntity,
 )
 from pyeuropepmc.models.section import SectionEntity
 from pyeuropepmc.models.table import TableEntity
@@ -287,27 +285,13 @@
             or ""
         )
         return JournalEntity(
-<<<<<<< HEAD
-            title=journal_info.get("title") or journal_info.get("name") or "",
-=======
             title=title,
->>>>>>> 31ffcbd3
             issn=journal_info.get("issn") or journal_info.get("issn_print"),
             essn=journal_info.get("issn_electronic"),
             medline_abbreviation=journal_info.get("nlm_ta"),
             iso_abbreviation=journal_info.get("iso_abbrev"),
-<<<<<<< HEAD
-            publisher=journal_info.get("publisher_name") or journal_info.get("publisher"),
-            country=journal_info.get("publisher_location"),
-            journal_ids=journal_info.get("journal_ids"),
-            # Flattened journal identifier fields
-            nlm_ta=journal_info.get("nlm_ta"),
-            iso_abbrev=journal_info.get("iso_abbrev"),
-            publisher_id=journal_info.get("publisher_id"),
-=======
             publisher=journal_info.get("publisher"),
             country=journal_info.get("country"),
->>>>>>> 31ffcbd3
         )
     elif isinstance(journal_info, str):
         return JournalEntity(title=journal_info)
@@ -495,7 +479,6 @@
     return institution_entities
 
 
-<<<<<<< HEAD
 def _create_grant_entities(funding_data: list[dict[str, Any]] | None) -> list[GrantEntity] | None:
     """Create GrantEntity objects from funding data."""
     if not funding_data:
@@ -537,40 +520,59 @@
     return grant_entities if grant_entities else None
 
 
-def _create_section_entities(sections_data: list[dict[str, str]]) -> list[SectionEntity]:
+def _create_section_entities(sections_data: list[Any]) -> list[SectionEntity]:
     """Create SectionEntity objects from section data."""
     section_entities = []
+
     for section_data in sections_data:
         try:
             if isinstance(section_data, dict):
+                # Extract section title and content
+                title = section_data.get("title") or section_data.get("heading", "")
+                content = section_data.get("content") or section_data.get("text", "")
+
+                # Skip sections with no content
+                if not content:
+                    continue
+
                 section_entity = SectionEntity(
-                    title=section_data.get("title"),
-                    content=section_data.get("content"),
+                    title=title,
+                    content=content,
                 )
                 section_entities.append(section_entity)
+            elif isinstance(section_data, SectionEntity):
+                # Already a SectionEntity
+                section_entities.append(section_data)
         except Exception as e:
             print(f"Error creating section entity: {e}")
             continue
+
     return section_entities
 
 
-def _create_table_entities(tables_data: list[dict[str, Any]]) -> list[TableEntity]:
+def _create_table_entities(tables_data: list[Any]) -> list[TableEntity]:
     """Create TableEntity objects from table data."""
     table_entities = []
+
     for table_data in tables_data:
         try:
             if isinstance(table_data, dict):
+                # Extract table label and caption
+                table_label = table_data.get("label") or table_data.get("table_label")
+                caption = table_data.get("caption") or table_data.get("title")
+
                 table_entity = TableEntity(
-                    table_label=table_data.get("label"),
-                    caption=table_data.get("caption"),
-                    headers=table_data.get("headers", []),
-                    # Note: rows would need to be converted to TableRowEntity objects
-                    # but for now, we'll skip this as it's complex
+                    table_label=table_label,
+                    caption=caption,
                 )
                 table_entities.append(table_entity)
+            elif isinstance(table_data, TableEntity):
+                # Already a TableEntity
+                table_entities.append(table_data)
         except Exception as e:
             print(f"Error creating table entity: {e}")
             continue
+
     return table_entities
 
 
@@ -589,62 +591,6 @@
             print(f"Error creating figure entity: {e}")
             continue
     return figure_entities
-=======
-def _create_section_entities(sections_data: list[Any]) -> list[SectionEntity]:
-    """Create SectionEntity objects from section data."""
-    section_entities = []
-
-    for section_data in sections_data:
-        try:
-            if isinstance(section_data, dict):
-                # Extract section title and content
-                title = section_data.get("title") or section_data.get("heading", "")
-                content = section_data.get("content") or section_data.get("text", "")
-
-                # Skip sections with no content
-                if not content:
-                    continue
-
-                section_entity = SectionEntity(
-                    title=title,
-                    content=content,
-                )
-                section_entities.append(section_entity)
-            elif isinstance(section_data, SectionEntity):
-                # Already a SectionEntity
-                section_entities.append(section_data)
-        except Exception as e:
-            print(f"Error creating section entity: {e}")
-            continue
-
-    return section_entities
-
-
-def _create_table_entities(tables_data: list[Any]) -> list[TableEntity]:
-    """Create TableEntity objects from table data."""
-    table_entities = []
-
-    for table_data in tables_data:
-        try:
-            if isinstance(table_data, dict):
-                # Extract table label and caption
-                table_label = table_data.get("label") or table_data.get("table_label")
-                caption = table_data.get("caption") or table_data.get("title")
-
-                table_entity = TableEntity(
-                    table_label=table_label,
-                    caption=caption,
-                )
-                table_entities.append(table_entity)
-            elif isinstance(table_data, TableEntity):
-                # Already a TableEntity
-                table_entities.append(table_data)
-        except Exception as e:
-            print(f"Error creating table entity: {e}")
-            continue
-
-    return table_entities
->>>>>>> 31ffcbd3
 
 
 def _extract_entities_from_xml(
@@ -718,28 +664,18 @@
         reference_entities = _create_reference_entities(xml_data.get("references", []))
 
         # Convert section dicts to SectionEntity objects
-<<<<<<< HEAD
-        section_entities = _create_section_entities(
-            xml_data.get("sections", []) if include_content else []
+        section_entities = (
+            _create_section_entities(xml_data.get("sections", [])) if include_content else []
         )
 
         # Convert table dicts to TableEntity objects
-        table_entities = _create_table_entities(
-            xml_data.get("tables", []) if include_content else []
+        table_entities = (
+            _create_table_entities(xml_data.get("tables", [])) if include_content else []
         )
 
         # Convert figure dicts to FigureEntity objects
         figure_entities = _create_figure_entities(
             xml_data.get("figures", []) if include_content else []
-=======
-        section_entities = (
-            _create_section_entities(xml_data.get("sections", [])) if include_content else []
-        )
-
-        # Convert table dicts to TableEntity objects
-        table_entities = (
-            _create_table_entities(xml_data.get("tables", [])) if include_content else []
->>>>>>> 31ffcbd3
         )
 
         entities_data.append(
@@ -750,11 +686,7 @@
                     "institutions": institution_entities,
                     "sections": section_entities,
                     "tables": table_entities,
-<<<<<<< HEAD
                     "figures": figure_entities,
-=======
-                    "figures": xml_data.get("figures", []) if include_content else [],
->>>>>>> 31ffcbd3
                     "references": reference_entities if include_content else [],
                 },
             }
