--- conflicted
+++ resolved
@@ -7,7 +7,7 @@
 from typing import Any
 
 from rdflib import BNode, Dataset, Graph, Literal, Namespace, URIRef
-from rdflib.namespace import DCTERMS, RDF, RDFS
+from rdflib.namespace import DCTERMS, RDF
 import yaml
 
 from pyeuropepmc.mappers.rdf_utils import (
@@ -471,65 +471,6 @@
                         )
                     )
 
-<<<<<<< HEAD
-            # Handle journal_ids dict (e.g., {'nlm-ta': 'Nucleic Acids Res',
-            # 'publisher-id': 'nar'})
-            elif field_name == "journal_ids" and isinstance(value, dict):
-                for id_type, id_value in value.items():
-                    if id_value:
-                        # Create a blank node for each journal identifier
-                        id_node = BNode()
-                        g.add(
-                            (subject, predicate, id_node, context)
-                            if context
-                            else (subject, predicate, id_node)
-                        )
-                        g.add(
-                            (id_node, DCTERMS.type, Literal(id_type), context)
-                            if context
-                            else (id_node, DCTERMS.type, Literal(id_type))
-                        )
-                        g.add(
-                            (id_node, RDF.value, Literal(id_value), context)
-                            if context
-                            else (id_node, RDF.value, Literal(id_value))
-                        )
-
-            # Handle topics list (OpenAlex topics with 'id', 'display_name', 'score')
-            elif field_name == "topics" and isinstance(value, list):
-                for topic in value:
-                    if isinstance(topic, dict) and topic.get("id"):
-                        # Use OpenAlex topic URI directly
-                        topic_uri = URIRef(topic["id"])
-                        g.add(
-                            (subject, predicate, topic_uri, context)
-                            if context
-                            else (subject, predicate, topic_uri)
-                        )
-
-                        # Add topic label and score as additional properties
-                        if topic.get("display_name"):
-                            g.add(
-                                (topic_uri, RDFS.label, Literal(topic["display_name"]), context)
-                                if context
-                                else (topic_uri, RDFS.label, Literal(topic["display_name"]))
-                            )
-
-                        if topic.get("score"):
-                            score_pred = self._resolve_predicate("pyeuropepmc:topicScore")
-                            g.add(
-                                (
-                                    subject,
-                                    score_pred,
-                                    Literal(topic["score"], datatype=XSD.decimal),
-                                    context,
-                                )
-                                if context
-                                else (
-                                    subject,
-                                    score_pred,
-                                    Literal(topic["score"], datatype=XSD.decimal),
-=======
             # Handle funders list (list of dicts with fundref_doi, award_id, etc.)
             elif field_name == "funders" and isinstance(value, list):
                 for funder in value:
@@ -632,7 +573,6 @@
                                         self._resolve_predicate("frapo:hasRecipient"),
                                         Literal(recipient),
                                     )
->>>>>>> 31ffcbd3
                                 )
 
     def map_relationships(  # noqa: C901
