name: CDCI Pipeline

on:
  push:
    branches: [main]

permissions:
  contents: read

jobs:
  quality-and-test:
    runs-on: ubuntu-latest
    steps:
      - name: Checkout code
<<<<<<< HEAD
        uses: actions/checkout@v5
=======
        uses: actions/checkout@v4
>>>>>>> 1f7450d7

      - name: Ensure Git LFS objects are present
        run: |
          git lfs install --local || true
          git lfs pull || true

      - name: Set up Python
        uses: actions/setup-python@v6
        with:
          python-version: '3.10'

      - name: Install Poetry
        uses: snok/install-poetry@v1
        with:
          version: latest
          virtualenvs-create: true
          virtualenvs-in-project: true

      - name: Install dependencies
        run: poetry install --with dev --no-interaction --no-ansi

      - name: Run Ruff (linting and formatting check)
        run: |
          poetry run ruff check src/
          poetry run ruff format --check src/

      - name: Run Bandit (security checks)
        run: |
          poetry run bandit -r ./src --exclude "tests,.venv,.git,.mypy_cache,.pytest_cache" --skip "B101,B303"

      - name: Run mypy (type checking)
        run: |
          poetry run mypy src/

      - name: Install CodeScene CLI
        run: |
          curl https://downloads.codescene.io/enterprise/cli/install-cs-tool.sh | sh

      - name: Run CodeScene Code Health Analysis
        env:
          CS_ACCESS_TOKEN: ${{ secrets.CS_ACCESS_TOKEN }}
        run: |
          chmod +x scripts/codescene_analysis.sh
          ./scripts/codescene_analysis.sh delta

      - name: Run tests with coverage
        run: |
          mkdir -p coverage/reports
          poetry run pytest --cov --cov-report=xml:coverage/reports/coverage.xml --cov-report=term --cov-report=html --junitxml=coverage/reports/junit.xml

      - name: Enforce coverage threshold
        run: |
          poetry run coverage report --fail-under=75
          echo "✅ Coverage threshold met (75%+)"

      - name: Upload coverage to Coveralls
        continue-on-error: true
        if: always()
        uses: coverallsapp/github-action@v2
        with:
          github-token: ${{ secrets.GITHUB_TOKEN }}
          path-to-lcov: coverage.xml

      - name: Upload coverage reports to Codecov
        continue-on-error: true
        if: always()
        uses: codecov/codecov-action@v5
        with:
          token: ${{ secrets.CODECOV_TOKEN }}
          directory: ./coverage/reports/
          env_vars: OS,PYTHON
          fail_ci_if_error: false<|MERGE_RESOLUTION|>--- conflicted
+++ resolved
@@ -12,11 +12,7 @@
     runs-on: ubuntu-latest
     steps:
       - name: Checkout code
-<<<<<<< HEAD
         uses: actions/checkout@v5
-=======
-        uses: actions/checkout@v4
->>>>>>> 1f7450d7
 
       - name: Ensure Git LFS objects are present
         run: |
